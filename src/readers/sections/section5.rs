use std::io::{BufReader, Read, Seek};

use crate::readers::sections::TemplateReaderWithBytes;
use crate::readers::utils::{read_i16, read_u16, read_u32, read_u8, validate_u8};
use crate::Grib2Result;

/// 第5節:資料表現節
#[derive(Debug, Clone)]
pub struct Section5<T>
where
    T: TemplateReaderWithBytes,
{
    /// 節の長さ（バイト数）
    section_bytes: usize,
    /// 全資料点の数
    number_of_values: u32,
    /// 資料表現テンプレート番号
    data_representation_template_number: u16,
    /// テンプレート5
    template5: T,
}

impl<T> Section5<T>
where
    T: TemplateReaderWithBytes,
{
    /// 第5節:資料表現節を読み込む。
    ///
    /// # 引数
    ///
    /// * `reader` - GRIB2リーダー
    ///
    /// # 戻り値
    ///
    /// * 第5節:資料表現節
    pub(crate) fn from_reader<R: Read + Seek>(reader: &mut BufReader<R>) -> Grib2Result<Self> {
        // 節の長さ: 4バイト
        let section_bytes = read_u32(reader, "第5節:節の長さ")? as usize;
        // 節番号: 1バイト
        validate_u8(reader, 5, "第5節:節番号")?;
        // 全資料点の数: 4バイト
        let number_of_values = read_u32(reader, "第5節:全資料点の数")?;
        // 資料表現テンプレート番号: 2バイト
        let data_representation_template_number =
            read_u16(reader, "第5節:資料表現テンプレート番号")?;
        // テンプレート5
        let template5 = T::from_reader(reader, section_bytes)?;

        Ok(Self {
            section_bytes,
            number_of_values,
            data_representation_template_number,
            template5,
        })
    }

    /// 節の長さ（バイト数）を返す。
    pub fn section_bytes(&self) -> usize {
        self.section_bytes
    }

    /// 全資料点の数を返す。
    pub fn number_of_values(&self) -> u32 {
        self.number_of_values
    }

    /// 資料表現テンプレート番号を返す。
    pub fn data_representation_template_number(&self) -> u16 {
        self.data_representation_template_number
    }
}

/// テンプレート5.200
#[derive(Debug, Clone)]
pub struct Template5_200<V>
where
    V: Clone + Copy,
{
    /// 1データのビット数
    bits_per_value: u8,
    /// 今回の圧縮に用いたレベルの最大値
    max_level_value: u16,
    /// データの取り得るレベルの最大値
    number_of_level_values: u16,
    /// データ代表値の尺度因子
    decimal_scale_factor: u8,
    /// レベル値と物理値(mm/h)の対応を格納するコレクション
    level_values: Vec<V>,
<<<<<<< HEAD
}

pub type Template5_200i16 = Template5_200<i16>;

impl TemplateReaderWithBytes for Template5_200i16 {
    /// `i16`型の値を記録したテンプレート5.200を読み込む。
    ///
    /// # 引数
    ///
    /// * `reader` - GRIB2リーダー
    /// * `section_bytes` - 第5節全体のバイト数
    ///
    /// # 戻り値
    ///
    /// * テンプレート5.200
    fn from_reader<R: Read>(reader: &mut BufReader<R>, section_bytes: usize) -> Grib2Result<Self>
    where
        Self: Sized,
    {
        // 1データのビット数: 1バイト
        let bits_per_value = read_u8(reader, "第5節:1データのビット数")?;
        // 今回の圧縮に用いたレベルの最大値: 2バイト
        let max_level_value = read_u16(reader, "第5節:今回の圧縮に用いたレベルの最大値")?;
        // データの取り得るレベルの最大値: 2バイト
        let number_of_level_values = read_u16(reader, "第5節:レベルの最大値")?;
        // データ代表値の尺度因子: 1バイト
        let decimal_scale_factor = read_u8(reader, "第5節:データ代表値の尺度因子")?;
        // テンプレート5.200のバイト数を計算
        // 4byte: 節の長さ
        // 1byte: 節番号
        // 4byte: 全資料点の数
        // 1byte: 資料表現テンプレート番号
        // よって、テンプレート5.200のバイト数は、section_bytes - 4 - 1 - 4 - 1 = section_bytes - 10
        let template_bytes = section_bytes - 10;
        // レベルmに対応するデータ代表値の数を計算
        // 1byte: 1データのビット数
        // 2byte: 今回の圧縮に用いたレベルの最大値
        // 2byte: レベルの最大値
        // 1byte: データ代表値の尺度因子
        // よって、レベルmに対応するデータ代表値の数は、(template_bytes - 1 - 2 - 2 - 1) / 2 = (template_bytes - 6) / 2
        let number_of_levels = (template_bytes - 6) / 2;
        // レベルmに対応するデータ代表値
        let mut level_values = Vec::with_capacity(number_of_levels);
        for _ in 0..number_of_levels {
            level_values.push(read_i16(reader, "第5節:レベルmに対応するデータ代表値")?);
        }

        Ok(Self {
            bits_per_value,
            max_level_value,
            number_of_level_values,
            decimal_scale_factor,
            level_values,
        })
    }
=======
>>>>>>> 66812e16
}

macro_rules! template5_200 {
    ($template_name:ident, $type:ty, $read_func:ident) => {
        pub type $template_name = Template5_200<$type>;

<<<<<<< HEAD
impl Section5_200i16 {
    /// 1データのビット数を返す。
    pub fn bits_per_value(&self) -> u8 {
        self.template5.bits_per_value
    }

    /// 今回の圧縮に用いたレベルの最大値を返す。
    pub fn max_level_value(&self) -> u16 {
        self.template5.max_level_value
    }
=======
        impl TemplateReaderWithBytes for $template_name {
            /// `i16`型の値を記録したテンプレート5.200を読み込む。
            ///
            /// # 引数
            ///
            /// * `reader` - GRIB2リーダー
            /// * `section_bytes` - 第5節全体のバイト数
            ///
            /// # 戻り値
            ///
            /// * テンプレート5.200
            fn from_reader<R: Read>(
                reader: &mut BufReader<R>,
                section_bytes: usize,
            ) -> Grib2Result<Self>
            where
                Self: Sized,
            {
                // 1データのビット数: 1バイト
                let bits_per_value = read_u8(reader, "第5節:1データのビット数")?;
                // 今回の圧縮に用いたレベルの最大値: 2バイト
                let max_level_value = read_u16(reader, "第5節:今回の圧縮に用いたレベルの最大値")?;
                // データの取り得るレベルの最大値: 2バイト
                let number_of_level_values = read_u16(reader, "第5節:レベルの最大値")?;
                // データ代表値の尺度因子: 1バイト
                let decimal_scale_factor = read_u8(reader, "第5節:データ代表値の尺度因子")?;
                // テンプレート5.200のバイト数を計算
                // 4byte: 節の長さ
                // 1byte: 節番号
                // 4byte: 全資料点の数
                // 1byte: 資料表現テンプレート番号
                // よって、テンプレート5.200のバイト数は、section_bytes - 4 - 1 - 4 - 1 = section_bytes - 10
                let template_bytes = section_bytes - 10;
                // レベルmに対応するデータ代表値の数を計算
                // 1byte: 1データのビット数
                // 2byte: 今回の圧縮に用いたレベルの最大値
                // 2byte: レベルの最大値
                // 1byte: データ代表値の尺度因子
                // よって、レベルmに対応するデータ代表値の数は、(template_bytes - 1 - 2 - 2 - 1) / 2 = (template_bytes - 6) / 2
                let number_of_levels = (template_bytes - 6) / 2;
                // レベルmに対応するデータ代表値
                let mut level_values = Vec::with_capacity(number_of_levels);
                for _ in 0..number_of_levels {
                    level_values.push($read_func(reader, "第5節:レベルmに対応するデータ代表値")?);
                }
>>>>>>> 66812e16

                Ok(Self {
                    bits_per_value,
                    max_level_value,
                    number_of_level_values,
                    decimal_scale_factor,
                    level_values,
                })
            }
        }
    };
}

macro_rules! section5_200 {
    ($struct_name:ident, $template_name:ident, $type:ty) => {
        pub type $struct_name = Section5<$template_name>;

        impl $struct_name {
            /// 1データのビット数を返す。
            pub fn bits_per_value(&self) -> u8 {
                self.template5.bits_per_value
            }

            /// 今回の圧縮に用いたレベルの最大値を返す。
            pub fn max_level_value(&self) -> u16 {
                self.template5.max_level_value
            }

            /// データの取り得るレベルの最大値を返す。
            pub fn number_of_level_values(&self) -> u16 {
                self.template5.number_of_level_values
            }

            /// データ代表値の尺度因子を返す。
            pub fn decimal_scale_factor(&self) -> u8 {
                self.template5.decimal_scale_factor
            }

            /// レベルmに対応するデータ代表値を返す。
            pub fn level_values(&self) -> &[$type] {
                &self.template5.level_values
            }
        }
    };
}

template5_200!(Template5_200i16, i16, read_i16);
section5_200!(Section5_200i16, Template5_200i16, i16);

template5_200!(Template5_200u16, u16, read_u16);
section5_200!(Section5_200u16, Template5_200u16, u16);<|MERGE_RESOLUTION|>--- conflicted
+++ resolved
@@ -86,82 +86,12 @@
     decimal_scale_factor: u8,
     /// レベル値と物理値(mm/h)の対応を格納するコレクション
     level_values: Vec<V>,
-<<<<<<< HEAD
-}
-
-pub type Template5_200i16 = Template5_200<i16>;
-
-impl TemplateReaderWithBytes for Template5_200i16 {
-    /// `i16`型の値を記録したテンプレート5.200を読み込む。
-    ///
-    /// # 引数
-    ///
-    /// * `reader` - GRIB2リーダー
-    /// * `section_bytes` - 第5節全体のバイト数
-    ///
-    /// # 戻り値
-    ///
-    /// * テンプレート5.200
-    fn from_reader<R: Read>(reader: &mut BufReader<R>, section_bytes: usize) -> Grib2Result<Self>
-    where
-        Self: Sized,
-    {
-        // 1データのビット数: 1バイト
-        let bits_per_value = read_u8(reader, "第5節:1データのビット数")?;
-        // 今回の圧縮に用いたレベルの最大値: 2バイト
-        let max_level_value = read_u16(reader, "第5節:今回の圧縮に用いたレベルの最大値")?;
-        // データの取り得るレベルの最大値: 2バイト
-        let number_of_level_values = read_u16(reader, "第5節:レベルの最大値")?;
-        // データ代表値の尺度因子: 1バイト
-        let decimal_scale_factor = read_u8(reader, "第5節:データ代表値の尺度因子")?;
-        // テンプレート5.200のバイト数を計算
-        // 4byte: 節の長さ
-        // 1byte: 節番号
-        // 4byte: 全資料点の数
-        // 1byte: 資料表現テンプレート番号
-        // よって、テンプレート5.200のバイト数は、section_bytes - 4 - 1 - 4 - 1 = section_bytes - 10
-        let template_bytes = section_bytes - 10;
-        // レベルmに対応するデータ代表値の数を計算
-        // 1byte: 1データのビット数
-        // 2byte: 今回の圧縮に用いたレベルの最大値
-        // 2byte: レベルの最大値
-        // 1byte: データ代表値の尺度因子
-        // よって、レベルmに対応するデータ代表値の数は、(template_bytes - 1 - 2 - 2 - 1) / 2 = (template_bytes - 6) / 2
-        let number_of_levels = (template_bytes - 6) / 2;
-        // レベルmに対応するデータ代表値
-        let mut level_values = Vec::with_capacity(number_of_levels);
-        for _ in 0..number_of_levels {
-            level_values.push(read_i16(reader, "第5節:レベルmに対応するデータ代表値")?);
-        }
-
-        Ok(Self {
-            bits_per_value,
-            max_level_value,
-            number_of_level_values,
-            decimal_scale_factor,
-            level_values,
-        })
-    }
-=======
->>>>>>> 66812e16
 }
 
 macro_rules! template5_200 {
     ($template_name:ident, $type:ty, $read_func:ident) => {
         pub type $template_name = Template5_200<$type>;
 
-<<<<<<< HEAD
-impl Section5_200i16 {
-    /// 1データのビット数を返す。
-    pub fn bits_per_value(&self) -> u8 {
-        self.template5.bits_per_value
-    }
-
-    /// 今回の圧縮に用いたレベルの最大値を返す。
-    pub fn max_level_value(&self) -> u16 {
-        self.template5.max_level_value
-    }
-=======
         impl TemplateReaderWithBytes for $template_name {
             /// `i16`型の値を記録したテンプレート5.200を読み込む。
             ///
@@ -207,7 +137,6 @@
                 for _ in 0..number_of_levels {
                     level_values.push($read_func(reader, "第5節:レベルmに対応するデータ代表値")?);
                 }
->>>>>>> 66812e16
 
                 Ok(Self {
                     bits_per_value,
